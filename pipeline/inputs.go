--- conflicted
+++ resolved
@@ -48,15 +48,9 @@
 func NewInputRunner(name string, input Input) (ir InputRunner) {
 	return &iRunner{pRunnerBase{name: name, plugin: input.(Plugin)}}
 }
-
-<<<<<<< HEAD
-func (self *InputRunner) Start(dataChan chan *PipelinePack,
-	recycleChan <-chan *PipelinePack, wg *sync.WaitGroup) {
-=======
 func (ir *iRunner) Input() Input {
 	return ir.plugin.(Input)
 }
->>>>>>> 27d5edc1
 
 func (ir *iRunner) Start(h PluginHelper, wg *sync.WaitGroup) (err error) {
 	ir.inChan = h.PackSupply()
@@ -70,30 +64,10 @@
 	log.Printf("Input '%s' error: %s", ir.name, err)
 }
 
-<<<<<<< HEAD
-			err = self.input.Read(pack, self.timeout)
-			if err != nil {
-				runtime.Gosched()
-				select {
-				case <-stopChan:
-					break runnerLoop
-				default:
-					needOne = false
-					continue
-				}
-			}
-			dataChan <- pack
-			needOne = true
-		}
-		log.Println("Input stopped: ", self.name)
-		wg.Done()
-	}()
-=======
 // Input plugin interface type
 type Input interface {
 	Start(ir InputRunner, h PluginHelper, wg *sync.WaitGroup) (err error)
 	Stop()
->>>>>>> 27d5edc1
 }
 
 // UdpInput
